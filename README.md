# CARLA and RLlib integration

[![License: MIT](https://img.shields.io/badge/License-MIT-yellow.svg)](https://opensource.org/licenses/MIT)

RLlib integration brings support between the [Ray/RLlib](https://github.com/ray-project/ray) library and the [CARLA simulator](https://github.com/carla-simulator/carla). This repository handles the creation and use of the CARLA simulator as an environment of RAY, which the users can use for training and inference purposes. This is complemented by an example, as well as some files to easy the use of AWS instances. These functionalities are divided in the following way:

* **rllib_integration** contains all the infrastructure related to CARLA. Here, we set up the CARLA server, clients and actors. Also, the basic structure that all training and testing experiments must follow is included here.

* **aws** has the files needed to run this in an AWS instance. Specifically, the **aws_helper.py** provides several functionalities that ease the management of the EC2 instances, including their creation as well as retrieving and sending data.

* **dqn_example**, as well as all the others **dqn_*** files, provide an easy-to-understand example on how to set up a RAY experiment using CARLA as its environment.

## Setting up CARLA and dependencies

As CARLA is the environment that Ray will be using, the first step is to set it up. To do so, **a packaged version must be installed** (see all [**CARLA releases**](https://github.com/carla-simulator/carla/releases)). This integration has been done using CARLA 0.9.11, and therefore it is recommended to use that version. While other versions might be compatible, they haven't been fully tested, so proceed at your own discretion.

Additionally, in order to know where this package is located, set the **CARLA_ROOT** environment variable to the path of the folder.

**Note**: It is only needed to install CARLA if you want to run this repository locally.

With CARLA installed, we can install the rest of the prerequisites with:

`pip3 install -r requirements.txt`


## Creating your own experiment

Let's start by explaining how to create your own experiment. To do so, you'll need to create:

- Experiment class
- Configuration file
- Training and inference files


### Create the experiment class

The first step that you need to do is to define a training experiment. For all environments to work with RAY, they have to return specific information (see [**CarlaEnv**](https://github.com/carla-simulator/rllib-integration/blob/main/rllib_integration/carla_env.py)), which will be dependent on your specific experiment. As such, all experiments should inherit from [**BaseExperiment**](https://github.com/carla-simulator/rllib-integration/blob/main/rllib_integration/base_experiment.py#L39), overwritting all of its functions.

### Configure the environment 

Additionally, a configuration file is also required. Any settings here update the default ones. It can be divided in three parts:

- **RAYs training**: everything related to the specific training used.
- **CARLA environment** (default values [here](https://github.com/carla-simulator/rllib-integration/blob/main/rllib_integration/carla_core.py#L23)): such as timeout or map quality.
- **Experiment** (default values [here](https://github.com/carla-simulator/rllib-integration/blob/main/rllib_integration/base_experiment.py#L12)): related to the ego vehicle and its sensors (check default settings for how to specificy the sensors to use), as well as the town conditions.

### Create the training and inference files

The last step is to create your own training file and inference files. This part is completely up to the user and is dependent on the RAY API.


## DQN example

To solidify the previous section, we also provide a simple example. It uses the [BirdView pseudosensor](https://github.com/carla-simulator/rllib-integration/blob/main/rllib_integration/sensors/bird_view_manager.py), along with RAY's [DQNTrainer](https://github.com/ray-project/ray/blob/master/rllib/agents/dqn/dqn.py#L285). The files are:

- The [**DQNExperiment**](https://github.com/carla-simulator/rllib-integration/blob/main/dqn_example/dqn_experiment.py#L19) is the experiment class, which overwrites the functions of its parent class.
- The configuration file is [**dqn_example/dqn_config.yaml**](https://github.com/carla-simulator/rllib-integration/blob/main/dqn_example/dqn_config.yaml).
- [**dqn_train.py**](https://github.com/carla-simulator/rllib-integration/blob/main/dqn_train.py) is responsible for the training, [**dqn_inference_ray.py**](https://github.com/carla-simulator/rllib-integration/blob/main/dqn_inference_ray.py) of the inference using RAY's API, and [**dqn_inference.py**](https://github.com/carla-simulator/rllib-integration/blob/main/dqn_inference.py), of the inference without it.

To run this example locally, you need to install pytorch
```bash 
pip3 install -r dqn_example/dqn_requirements.txt
```
and run the training file
```bash
python3 dqn_train.py dqn_example/dqn_config.yaml --name dqn
```

**Note:** The default configuration uses 1 GPU and 12 CPUs, so if your current instance doesn't have that amount of capacity, lower the numbers at the `dqn_example/dqn_config.yaml`.


## Running on AWS

Additionally, we also provide tools to automatically run the training on EC2 instances. To do so, we use the [**Ray autoscaler**](https://docs.ray.io/en/latest/cluster/index.html) API.

### Configure AWS

Firstly, configure your boto3 environment correctly. You can follow the instructions [here](https://boto3.amazonaws.com/v1/documentation/api/latest/guide/configuration.html)

### Creating the training AMI

The first step is to create the image needed for training. We provide a script that automatically creates it, given the base image and the installation script:

```
python3 aws_helper.py create-image --name <AMI-name> --installation-scripts <installation-scripts> --instance-type <instance-type> --volume-size <volume-size>
```

**Note:** This script will end by outputting information about the created image. In order to use Ray autoscaler, manually update the image id and security group id information at your autoscaler configuration file with the provided ones.

### Running the training

With the image created, we can use Ray's API to run the training at the cluster:

1. Initialize the cluster:

```
ray up <autoscaler_configuration_file>
```

2. (Optional) Update remote files with local changes:

If the local code has been modified after the cluster initialization, use these command lines to update it.

```
ray rsync-up <autoscaler_configuration_file> <path_to_local_folder> <path_to_remote_folder>
```

3. Run the training:

```
ray submit <autoscaler_configuration_file> <training_file>
```

4. (Optional) Monitor the cluster status:

```
ray attach <autoscaler_configuration_file>
watch -n 1 ray status
```

5. Shutdown the cluster:

```
ray down <autoscaler_configuration_file>
```

### Running the DQN example on AWS

For this example, we use the autoscaler configuration at [dqn_example/dqn_autoscaler.yaml](https://github.com/carla-simulator/rllib-integration/blob/readme/dqn_example/dqn_autoscaler.yaml#L39). To execute it, you just need to run:

```bash
# Create the training image 
python3 aws_helper.py create-image --name <AMI-name> --installation-scripts install/install.sh --instance-type <instance-type> --volume-size <volume-size>
```

<<<<<<< HEAD
**Note**: Remember to manually change the image id and security group id at the `dqn_example/dqn_autoscaler.yaml` after this command line"""
=======
**Note**: Remember to manually change the image id and security group id at the `dqn_example/dqn_autoscaler.yaml` after this command line
>>>>>>> 3df88602

```bash
# Initialize the cluster
ray up dqn_example/dqn_autoscaler.yaml

# (Optional) Update remote files with local changes
ray rsync-up dqn_example/dqn_autoscaler.yaml dqn_example .
ray rsync-up dqn_example/dqn_autoscaler.yaml rllib_integration .

# Run the training
ray submit dqn_example/dqn_autoscaler.yaml dqn_train.py -- dqn_example/dqn_config.yaml --auto

# (Optional) Monitor the cluster status 
ray attach dqn_example/dqn_autoscaler.yaml
watch -n 1 ray status

# Shutdown the cluster
ray down dqn_example/dqn_autoscaler.yaml
```
<|MERGE_RESOLUTION|>--- conflicted
+++ resolved
@@ -133,11 +133,7 @@
 python3 aws_helper.py create-image --name <AMI-name> --installation-scripts install/install.sh --instance-type <instance-type> --volume-size <volume-size>
 ```
 
-<<<<<<< HEAD
-**Note**: Remember to manually change the image id and security group id at the `dqn_example/dqn_autoscaler.yaml` after this command line"""
-=======
 **Note**: Remember to manually change the image id and security group id at the `dqn_example/dqn_autoscaler.yaml` after this command line
->>>>>>> 3df88602
 
 ```bash
 # Initialize the cluster
